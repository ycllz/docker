--- conflicted
+++ resolved
@@ -1,319 +1,161 @@
-<<<<<<< HEAD
-package hcsshim
-
-import (
-	"encoding/json"
-	"io"
-	"time"
-)
-
-// ProcessConfig is used as both the input of Container.CreateProcess
-// and to convert the parameters to JSON for passing onto the HCS
-type ProcessConfig struct {
-	ApplicationName  string
-	CommandLine      string
-	User             string
-	WorkingDirectory string
-	Environment      map[string]string
-	EmulateConsole   bool
-	CreateStdInPipe  bool
-	CreateStdOutPipe bool
-	CreateStdErrPipe bool
-	ConsoleSize      [2]uint          `json:",omitempty"`
-	OCISpecification *json.RawMessage `json:",omitempty"`
-}
-
-type Layer struct {
-	ID   string
-	Path string
-}
-
-type MappedDir struct {
-	HostPath         string
-	ContainerPath    string
-	ReadOnly         bool
-	BandwidthMaximum uint64
-	IOPSMaximum      uint64
-}
-
-type HvRuntime struct {
-	ImagePath     string `json:",omitempty"`
-	SkipTemplate  bool   `json:",omitempty"`
-	EnableConsole bool   `json:",omitempty"`
-}
-
-// ContainerConfig is used as both the input of CreateContainer
-// and to convert the parameters to JSON for passing onto the HCS
-type ContainerConfig struct {
-	SystemType                  string           // HCS requires this to be hard-coded to "Container"
-	Name                        string           // Name of the container. We use the docker ID.
-	Owner                       string           `json:",omitempty"` // The management platform that created this container
-	IsDummy                     bool             `json:",omitempty"` // Used for development purposes.
-	VolumePath                  string           `json:",omitempty"` // Windows volume path for scratch space. Used by Windows Server Containers only. Format \\?\\Volume{GUID}
-	IgnoreFlushesDuringBoot     bool             `json:",omitempty"` // Optimization hint for container startup in Windows
-	LayerFolderPath             string           `json:",omitempty"` // Where the layer folders are located. Used by Windows Server Containers only. Format  %root%\windowsfilter\containerID
-	Layers                      []Layer          // List of storage layers. Required for Windows Server and Hyper-V Containers. Format ID=GUID;Path=%root%\windowsfilter\layerID
-	Credentials                 string           `json:",omitempty"` // Credentials information
-	ProcessorCount              uint32           `json:",omitempty"` // Number of processors to assign to the container.
-	ProcessorWeight             uint64           `json:",omitempty"` // CPU Shares 0..10000 on Windows; where 0 will be omitted and HCS will default.
-	ProcessorMaximum            int64            `json:",omitempty"` // CPU maximum usage percent 1..100
-	StorageIOPSMaximum          uint64           `json:",omitempty"` // Maximum Storage IOPS
-	StorageBandwidthMaximum     uint64           `json:",omitempty"` // Maximum Storage Bandwidth in bytes per second
-	StorageSandboxSize          uint64           `json:",omitempty"` // Size in bytes that the container system drive should be expanded to if smaller
-	MemoryMaximumInMB           int64            `json:",omitempty"` // Maximum memory available to the container in Megabytes
-	HostName                    string           `json:",omitempty"` // Hostname
-	MappedDirectories           []MappedDir      `json:",omitempty"` // List of mapped directories (volumes/mounts)
-	SandboxPath                 string           `json:",omitempty"` // Location of unmounted sandbox. Used by Hyper-V containers only. Format %root%\windowsfilter
-	HvPartition                 bool             // True if it a Hyper-V Container
-	EndpointList                []string         `json:",omitempty"` // List of networking endpoints to be attached to container
-	HvRuntime                   *HvRuntime       `json:",omitempty"` // Hyper-V container settings. Used by Hyper-V containers only. Format ImagePath=%root%\BaseLayerID\UtilityVM
-	Servicing                   bool             `json:",omitempty"` // True if this container is for servicing
-	AllowUnqualifiedDNSQuery    bool             `json:",omitempty"` // True to allow unqualified DNS name resolution
-	ContainerType               string           `json:",omitempty"` // "Linux" for Linux containers.
-	LinuxContainerSpec          *json.RawMessage `json:",omitempty"` // Additional information for Linux containers
-	TerminateOnLastHandleClosed bool             `json:",omitempty"`
-}
-
-type ComputeSystemQuery struct {
-	IDs    []string `json:"Ids,omitempty"`
-	Types  []string `json:",omitempty"`
-	Names  []string `json:",omitempty"`
-	Owners []string `json:",omitempty"`
-}
-
-// Container represents a created (but not necessarily running) container.
-type Container interface {
-	// Start synchronously starts the container.
-	Start() error
-
-	// Shutdown requests a container shutdown, but it may not actually be shutdown until Wait() succeeds.
-	Shutdown() error
-
-	// Terminate requests a container terminate, but it may not actually be terminated until Wait() succeeds.
-	Terminate() error
-
-	// Waits synchronously waits for the container to shutdown or terminate.
-	Wait() error
-
-	// WaitTimeout synchronously waits for the container to terminate or the duration to elapse. It
-	// returns false if timeout occurs.
-	WaitTimeout(time.Duration) error
-
-	// Pause pauses the execution of a container.
-	Pause() error
-
-	// Resume resumes the execution of a container.
-	Resume() error
-
-	// HasPendingUpdates returns true if the container has updates pending to install.
-	HasPendingUpdates() (bool, error)
-
-	// Statistics returns statistics for a container.
-	Statistics() (Statistics, error)
-
-	// ProcessList returns details for the processes in a container.
-	ProcessList() ([]ProcessListItem, error)
-
-	// CreateProcess launches a new process within the container.
-	CreateProcess(c *ProcessConfig) (Process, error)
-
-	// OpenProcess gets an interface to an existing process within the container.
-	OpenProcess(pid int) (Process, error)
-
-	// Close cleans up any state associated with the container but does not terminate or wait for it.
-	Close() error
-}
-
-// Process represents a running or exited process.
-type Process interface {
-	// Pid returns the process ID of the process within the container.
-	Pid() int
-
-	// Kill signals the process to terminate but does not wait for it to finish terminating.
-	Kill() error
-
-	// Wait waits for the process to exit.
-	Wait() error
-
-	// WaitTimeout waits for the process to exit or the duration to elapse. It returns
-	// false if timeout occurs.
-	WaitTimeout(time.Duration) error
-
-	// ExitCode returns the exit code of the process. The process must have
-	// already terminated.
-	ExitCode() (int, error)
-
-	// ResizeConsole resizes the console of the process.
-	ResizeConsole(width, height uint16) error
-
-	// Stdio returns the stdin, stdout, and stderr pipes, respectively. Closing
-	// these pipes does not close the underlying pipes; it should be possible to
-	// call this multiple times to get multiple interfaces.
-	Stdio() (io.WriteCloser, io.ReadCloser, io.ReadCloser, error)
-
-	// CloseStdin closes the write side of the stdin pipe so that the process is
-	// notified on the read side that there is no more data in stdin.
-	CloseStdin() error
-
-	// Close cleans up any state associated with the process but does not kill
-	// or wait on it.
-	Close() error
-}
-=======
-package hcsshim
-
-import (
-	"io"
-	"time"
-)
-
-// ProcessConfig is used as both the input of Container.CreateProcess
-// and to convert the parameters to JSON for passing onto the HCS
-type ProcessConfig struct {
-	ApplicationName  string
-	CommandLine      string
-	User             string
-	WorkingDirectory string
-	Environment      map[string]string
-	EmulateConsole   bool
-	CreateStdInPipe  bool
-	CreateStdOutPipe bool
-	CreateStdErrPipe bool
-	ConsoleSize      [2]uint
-}
-
-type Layer struct {
-	ID   string
-	Path string
-}
-
-type MappedDir struct {
-	HostPath         string
-	ContainerPath    string
-	ReadOnly         bool
-	BandwidthMaximum uint64
-	IOPSMaximum      uint64
-}
-
-type HvRuntime struct {
-	ImagePath    string `json:",omitempty"`
-	SkipTemplate bool   `json:",omitempty"`
-}
-
-// ContainerConfig is used as both the input of CreateContainer
-// and to convert the parameters to JSON for passing onto the HCS
-type ContainerConfig struct {
-	SystemType                 string      // HCS requires this to be hard-coded to "Container"
-	Name                       string      // Name of the container. We use the docker ID.
-	Owner                      string      // The management platform that created this container
-	IsDummy                    bool        // Used for development purposes.
-	VolumePath                 string      `json:",omitempty"` // Windows volume path for scratch space. Used by Windows Server Containers only. Format \\?\\Volume{GUID}
-	IgnoreFlushesDuringBoot    bool        // Optimization hint for container startup in Windows
-	LayerFolderPath            string      `json:",omitempty"` // Where the layer folders are located. Used by Windows Server Containers only. Format  %root%\windowsfilter\containerID
-	Layers                     []Layer     // List of storage layers. Required for Windows Server and Hyper-V Containers. Format ID=GUID;Path=%root%\windowsfilter\layerID
-	Credentials                string      `json:",omitempty"` // Credentials information
-	ProcessorCount             uint32      `json:",omitempty"` // Number of processors to assign to the container.
-	ProcessorWeight            uint64      `json:",omitempty"` // CPU Shares 0..10000 on Windows; where 0 will be omitted and HCS will default.
-	ProcessorMaximum           int64       `json:",omitempty"` // CPU maximum usage percent 1..100
-	StorageIOPSMaximum         uint64      `json:",omitempty"` // Maximum Storage IOPS
-	StorageBandwidthMaximum    uint64      `json:",omitempty"` // Maximum Storage Bandwidth in bytes per second
-	StorageSandboxSize         uint64      `json:",omitempty"` // Size in bytes that the container system drive should be expanded to if smaller
-	MemoryMaximumInMB          int64       `json:",omitempty"` // Maximum memory available to the container in Megabytes
-	HostName                   string      // Hostname
-	MappedDirectories          []MappedDir // List of mapped directories (volumes/mounts)
-	SandboxPath                string      `json:",omitempty"` // Location of unmounted sandbox. Used by Hyper-V containers only. Format %root%\windowsfilter
-	HvPartition                bool        // True if it a Hyper-V Container
-	EndpointList               []string    // List of networking endpoints to be attached to container
-	NetworkSharedContainerName string      `json:",omitempty"` // Name (ID) of the container that we will share the network stack with.
-	HvRuntime                  *HvRuntime  `json:",omitempty"` // Hyper-V container settings. Used by Hyper-V containers only. Format ImagePath=%root%\BaseLayerID\UtilityVM
-	Servicing                  bool        // True if this container is for servicing
-	AllowUnqualifiedDNSQuery   bool        // True to allow unqualified DNS name resolution
-	DNSSearchList              string      `json:",omitempty"` // Comma seperated list of DNS suffixes to use for name resolution
-}
-
-type ComputeSystemQuery struct {
-	IDs    []string `json:"Ids,omitempty"`
-	Types  []string `json:",omitempty"`
-	Names  []string `json:",omitempty"`
-	Owners []string `json:",omitempty"`
-}
-
-// Container represents a created (but not necessarily running) container.
-type Container interface {
-	// Start synchronously starts the container.
-	Start() error
-
-	// Shutdown requests a container shutdown, but it may not actually be shutdown until Wait() succeeds.
-	Shutdown() error
-
-	// Terminate requests a container terminate, but it may not actually be terminated until Wait() succeeds.
-	Terminate() error
-
-	// Waits synchronously waits for the container to shutdown or terminate.
-	Wait() error
-
-	// WaitTimeout synchronously waits for the container to terminate or the duration to elapse. It
-	// returns false if timeout occurs.
-	WaitTimeout(time.Duration) error
-
-	// Pause pauses the execution of a container.
-	Pause() error
-
-	// Resume resumes the execution of a container.
-	Resume() error
-
-	// HasPendingUpdates returns true if the container has updates pending to install.
-	HasPendingUpdates() (bool, error)
-
-	// Statistics returns statistics for a container.
-	Statistics() (Statistics, error)
-
-	// ProcessList returns details for the processes in a container.
-	ProcessList() ([]ProcessListItem, error)
-
-	// CreateProcess launches a new process within the container.
-	CreateProcess(c *ProcessConfig) (Process, error)
-
-	// OpenProcess gets an interface to an existing process within the container.
-	OpenProcess(pid int) (Process, error)
-
-	// Close cleans up any state associated with the container but does not terminate or wait for it.
-	Close() error
-}
-
-// Process represents a running or exited process.
-type Process interface {
-	// Pid returns the process ID of the process within the container.
-	Pid() int
-
-	// Kill signals the process to terminate but does not wait for it to finish terminating.
-	Kill() error
-
-	// Wait waits for the process to exit.
-	Wait() error
-
-	// WaitTimeout waits for the process to exit or the duration to elapse. It returns
-	// false if timeout occurs.
-	WaitTimeout(time.Duration) error
-
-	// ExitCode returns the exit code of the process. The process must have
-	// already terminated.
-	ExitCode() (int, error)
-
-	// ResizeConsole resizes the console of the process.
-	ResizeConsole(width, height uint16) error
-
-	// Stdio returns the stdin, stdout, and stderr pipes, respectively. Closing
-	// these pipes does not close the underlying pipes; it should be possible to
-	// call this multiple times to get multiple interfaces.
-	Stdio() (io.WriteCloser, io.ReadCloser, io.ReadCloser, error)
-
-	// CloseStdin closes the write side of the stdin pipe so that the process is
-	// notified on the read side that there is no more data in stdin.
-	CloseStdin() error
-
-	// Close cleans up any state associated with the process but does not kill
-	// or wait on it.
-	Close() error
-}
->>>>>>> aa92df71
+package hcsshim
+
+import (
+	"encoding/json"
+	"io"
+	"time"
+)
+
+// ProcessConfig is used as both the input of Container.CreateProcess
+// and to convert the parameters to JSON for passing onto the HCS
+type ProcessConfig struct {
+	ApplicationName  string
+	CommandLine      string
+	User             string
+	WorkingDirectory string
+	Environment      map[string]string
+	EmulateConsole   bool
+	CreateStdInPipe  bool
+	CreateStdOutPipe bool
+	CreateStdErrPipe bool
+	ConsoleSize      [2]uint          `json:",omitempty"`
+	OCISpecification *json.RawMessage `json:",omitempty"`
+}
+
+type Layer struct {
+	ID   string
+	Path string
+}
+
+type MappedDir struct {
+	HostPath         string
+	ContainerPath    string
+	ReadOnly         bool
+	BandwidthMaximum uint64
+	IOPSMaximum      uint64
+}
+
+type HvRuntime struct {
+	ImagePath     string `json:",omitempty"`
+	SkipTemplate  bool   `json:",omitempty"`
+	EnableConsole bool   `json:",omitempty"`
+}
+
+// ContainerConfig is used as both the input of CreateContainer
+// and to convert the parameters to JSON for passing onto the HCS
+type ContainerConfig struct {
+	SystemType                  string           // HCS requires this to be hard-coded to "Container"
+	Name                        string           // Name of the container. We use the docker ID.
+	Owner                       string           `json:",omitempty"` // The management platform that created this container
+	IsDummy                     bool             `json:",omitempty"` // Used for development purposes.
+	VolumePath                  string           `json:",omitempty"` // Windows volume path for scratch space. Used by Windows Server Containers only. Format \\?\\Volume{GUID}
+	IgnoreFlushesDuringBoot     bool             `json:",omitempty"` // Optimization hint for container startup in Windows
+	LayerFolderPath             string           `json:",omitempty"` // Where the layer folders are located. Used by Windows Server Containers only. Format  %root%\windowsfilter\containerID
+	Layers                      []Layer          // List of storage layers. Required for Windows Server and Hyper-V Containers. Format ID=GUID;Path=%root%\windowsfilter\layerID
+	Credentials                 string           `json:",omitempty"` // Credentials information
+	ProcessorCount              uint32           `json:",omitempty"` // Number of processors to assign to the container.
+	ProcessorWeight             uint64           `json:",omitempty"` // CPU Shares 0..10000 on Windows; where 0 will be omitted and HCS will default.
+	ProcessorMaximum            int64            `json:",omitempty"` // CPU maximum usage percent 1..100
+	StorageIOPSMaximum          uint64           `json:",omitempty"` // Maximum Storage IOPS
+	StorageBandwidthMaximum     uint64           `json:",omitempty"` // Maximum Storage Bandwidth in bytes per second
+	StorageSandboxSize          uint64           `json:",omitempty"` // Size in bytes that the container system drive should be expanded to if smaller
+	MemoryMaximumInMB           int64            `json:",omitempty"` // Maximum memory available to the container in Megabytes
+	HostName                    string           `json:",omitempty"` // Hostname
+	MappedDirectories           []MappedDir      `json:",omitempty"` // List of mapped directories (volumes/mounts)
+	SandboxPath                 string           `json:",omitempty"` // Location of unmounted sandbox. Used by Hyper-V containers only. Format %root%\windowsfilter
+	HvPartition                 bool             // True if it a Hyper-V Container
+	EndpointList                []string         `json:",omitempty"` // List of networking endpoints to be attached to container
+	HvRuntime                   *HvRuntime       `json:",omitempty"` // Hyper-V container settings. Used by Hyper-V containers only. Format ImagePath=%root%\BaseLayerID\UtilityVM
+	Servicing                   bool             `json:",omitempty"` // True if this container is for servicing
+	AllowUnqualifiedDNSQuery    bool             `json:",omitempty"` // True to allow unqualified DNS name resolution
+	DNSSearchList              	string     		 `json:",omitempty"` // Comma seperated list of DNS suffixes to use for name resolution
+	ContainerType               string           `json:",omitempty"` // "Linux" for Linux containers.
+	LinuxContainerSpec          *json.RawMessage `json:",omitempty"` // Additional information for Linux containers
+	TerminateOnLastHandleClosed bool             `json:",omitempty"`
+}
+
+type ComputeSystemQuery struct {
+	IDs    []string `json:"Ids,omitempty"`
+	Types  []string `json:",omitempty"`
+	Names  []string `json:",omitempty"`
+	Owners []string `json:",omitempty"`
+}
+
+// Container represents a created (but not necessarily running) container.
+type Container interface {
+	// Start synchronously starts the container.
+	Start() error
+
+	// Shutdown requests a container shutdown, but it may not actually be shutdown until Wait() succeeds.
+	Shutdown() error
+
+	// Terminate requests a container terminate, but it may not actually be terminated until Wait() succeeds.
+	Terminate() error
+
+	// Waits synchronously waits for the container to shutdown or terminate.
+	Wait() error
+
+	// WaitTimeout synchronously waits for the container to terminate or the duration to elapse. It
+	// returns false if timeout occurs.
+	WaitTimeout(time.Duration) error
+
+	// Pause pauses the execution of a container.
+	Pause() error
+
+	// Resume resumes the execution of a container.
+	Resume() error
+
+	// HasPendingUpdates returns true if the container has updates pending to install.
+	HasPendingUpdates() (bool, error)
+
+	// Statistics returns statistics for a container.
+	Statistics() (Statistics, error)
+
+	// ProcessList returns details for the processes in a container.
+	ProcessList() ([]ProcessListItem, error)
+
+	// CreateProcess launches a new process within the container.
+	CreateProcess(c *ProcessConfig) (Process, error)
+
+	// OpenProcess gets an interface to an existing process within the container.
+	OpenProcess(pid int) (Process, error)
+
+	// Close cleans up any state associated with the container but does not terminate or wait for it.
+	Close() error
+}
+
+// Process represents a running or exited process.
+type Process interface {
+	// Pid returns the process ID of the process within the container.
+	Pid() int
+
+	// Kill signals the process to terminate but does not wait for it to finish terminating.
+	Kill() error
+
+	// Wait waits for the process to exit.
+	Wait() error
+
+	// WaitTimeout waits for the process to exit or the duration to elapse. It returns
+	// false if timeout occurs.
+	WaitTimeout(time.Duration) error
+
+	// ExitCode returns the exit code of the process. The process must have
+	// already terminated.
+	ExitCode() (int, error)
+
+	// ResizeConsole resizes the console of the process.
+	ResizeConsole(width, height uint16) error
+
+	// Stdio returns the stdin, stdout, and stderr pipes, respectively. Closing
+	// these pipes does not close the underlying pipes; it should be possible to
+	// call this multiple times to get multiple interfaces.
+	Stdio() (io.WriteCloser, io.ReadCloser, io.ReadCloser, error)
+
+	// CloseStdin closes the write side of the stdin pipe so that the process is
+	// notified on the read side that there is no more data in stdin.
+	CloseStdin() error
+
+	// Close cleans up any state associated with the process but does not kill
+	// or wait on it.
+	Close() error
+}