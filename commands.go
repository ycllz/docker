--- conflicted
+++ resolved
@@ -6,12 +6,7 @@
 	"flag"
 	"fmt"
 	"github.com/dotcloud/docker/auth"
-<<<<<<< HEAD
 	"github.com/dotcloud/docker/term"
-=======
-	"github.com/dotcloud/docker/rcli"
-	"github.com/shin-/cookiejar"
->>>>>>> 6ac33eb6
 	"io"
 	"io/ioutil"
 	"net"
@@ -63,6 +58,7 @@
 		"export":  CmdExport,
 		"images":  CmdImages,
 		"info":    CmdInfo,
+		"insert":  CmdInsert,
 		"inspect": CmdInspect,
 		"import":  CmdImport,
 		"history": CmdHistory,
@@ -107,12 +103,8 @@
 		{"images", "List images"},
 		{"import", "Create a new filesystem image from the contents of a tarball"},
 		{"info", "Display system-wide information"},
-<<<<<<< HEAD
-		{"inspect", "Return low-level information on a container/image"},
-=======
 		{"insert", "Insert a file in an image"},
 		{"inspect", "Return low-level information on a container"},
->>>>>>> 6ac33eb6
 		{"kill", "Kill a running container"},
 		{"login", "Register or Login to the docker registry server"},
 		{"logs", "Fetch the logs of a container"},
@@ -136,9 +128,8 @@
 	return nil
 }
 
-func (srv *Server) CmdInsert(stdin io.ReadCloser, stdout rcli.DockerConn, args ...string) error {
-	stdout.Flush()
-	cmd := rcli.Subcmd(stdout, "insert", "IMAGE URL PATH", "Insert a file from URL in the IMAGE at PATH")
+func CmdInsert(args ...string) error {
+	cmd := Subcmd("insert", "IMAGE URL PATH", "Insert a file from URL in the IMAGE at PATH")
 	if err := cmd.Parse(args); err != nil {
 		return nil
 	}
@@ -146,54 +137,28 @@
 		cmd.Usage()
 		return nil
 	}
-	imageId := cmd.Arg(0)
-	url := cmd.Arg(1)
-	path := cmd.Arg(2)
-
-	img, err := srv.runtime.repositories.LookupImage(imageId)
-	if err != nil {
-		return err
-	}
-	file, err := Download(url, stdout)
-	if err != nil {
-		return err
-	}
-	defer file.Body.Close()
-
-	config, err := ParseRun([]string{img.Id, "echo", "insert", url, path}, nil, srv.runtime.capabilities)
-	if err != nil {
-		return err
-	}
-
-	b := NewBuilder(srv.runtime)
-	c, err := b.Create(config)
-	if err != nil {
-		return err
-	}
-
-	if err := c.Inject(ProgressReader(file.Body, int(file.ContentLength), stdout, "Downloading %v/%v (%v)"), path); err != nil {
-		return err
-	}
-	// FIXME: Handle custom repo, tag comment, author
-	img, err = b.Commit(c, "", "", img.Comment, img.Author, nil)
-	if err != nil {
-		return err
-	}
-	fmt.Fprintf(stdout, "%s\n", img.Id)
-	return nil
-}
-
-func (srv *Server) CmdBuild(stdin io.ReadCloser, stdout rcli.DockerConn, args ...string) error {
-	stdout.Flush()
-	cmd := rcli.Subcmd(stdout, "build", "-", "Build a container from Dockerfile via stdin")
-	if err := cmd.Parse(args); err != nil {
-		return nil
-	}
-	img, err := NewBuilder(srv.runtime).Build(stdin, stdout)
-	if err != nil {
-		return err
-	}
-	fmt.Fprintf(stdout, "%s\n", img.ShortId())
+
+	v := url.Values{}
+	v.Set("url", cmd.Arg(1))
+	v.Set("path", cmd.Arg(2))
+
+	err := hijack("POST", "/images/"+cmd.Arg(0)+"?"+v.Encode(), false)
+	if err != nil {
+		return err
+	}
+	return nil
+}
+
+func CmdBuild(args ...string) error {
+	cmd := Subcmd("build", "-", "Build an image from Dockerfile via stdin")
+	if err := cmd.Parse(args); err != nil {
+		return nil
+	}
+
+	err := hijack("POST", "/build", false)
+	if err != nil {
+		return err
+	}
 	return nil
 }
 
@@ -302,14 +267,7 @@
 	var out2 ApiAuth
 	err = json.Unmarshal(body, &out)
 	if err != nil {
-<<<<<<< HEAD
-		return err
-=======
-		fmt.Fprintf(stdout, "Error: %s\r\n", err)
-	} else {
-		srv.runtime.graph.getHttpClient().Jar = cookiejar.NewCookieJar()
-		srv.runtime.authConfig = newAuthConfig
->>>>>>> 6ac33eb6
+		return err
 	}
 	if out2.Status != "" {
 		fmt.Print(out2.Status)
@@ -643,14 +601,9 @@
 	return nil
 }
 
-<<<<<<< HEAD
 func CmdPush(args ...string) error {
-	cmd := Subcmd("push", "NAME", "Push an image or a repository to the registry")
-=======
-func (srv *Server) CmdPush(stdin io.ReadCloser, stdout rcli.DockerConn, args ...string) error {
-	cmd := rcli.Subcmd(stdout, "push", "NAME", "Push an image or a repository to the registry")
+	cmd := Subcmd("push", "[OPTION] NAME", "Push an image or a repository to the registry")
 	registry := cmd.String("registry", "", "Registry host to push the image to")
->>>>>>> 6ac33eb6
 	if err := cmd.Parse(args); err != nil {
 		return nil
 	}
@@ -661,7 +614,6 @@
 		return nil
 	}
 
-<<<<<<< HEAD
 	body, _, err := call("GET", "/auth", nil)
 	if err != nil {
 		return err
@@ -673,19 +625,14 @@
 		return err
 	}
 
-	// If the login failed, abort
-	if out.Username == "" {
+	// If the login failed AND we're using the index, abort
+	if *registry == "" && out.Username == "" {
 		if err := CmdLogin(args...); err != nil {
 			return err
 		}
 
 		body, _, err = call("GET", "/auth", nil)
 		if err != nil {
-=======
-	// If the login failed AND we're using the index, abort
-	if *registry == "" && (srv.runtime.authConfig == nil || srv.runtime.authConfig.Username == "") {
-		if err := srv.CmdLogin(stdin, stdout, args...); err != nil {
->>>>>>> 6ac33eb6
 			return err
 		}
 		err = json.Unmarshal(body, &out)
@@ -699,47 +646,22 @@
 	}
 
 	if len(strings.SplitN(name, "/", 2)) == 1 {
-		return fmt.Errorf(
-			"Impossible to push a \"root\" repository. Please rename your repository in <user>/<repo> (ex: %s/%s)",
-			out.Username, name)
-	}
-
-<<<<<<< HEAD
-	if err := hijack("POST", "/images"+name+"/push", false); err != nil {
-=======
-	Debugf("Pushing [%s] to [%s]\n", local, remote)
-
-	// Try to get the image
-	img, err := srv.runtime.graph.Get(local)
-	if err != nil {
-		Debugf("The push refers to a repository [%s] (len: %d)\n", local, len(srv.runtime.repositories.Repositories[local]))
-		// If it fails, try to get the repository
-		if localRepo, exists := srv.runtime.repositories.Repositories[local]; exists {
-			if err := srv.runtime.graph.PushRepository(stdout, remote, localRepo, srv.runtime.authConfig); err != nil {
-				return err
-			}
-			return nil
-		}
-
-		return err
-	}
-	err = srv.runtime.graph.PushImage(stdout, img, *registry, nil)
-	if err != nil {
->>>>>>> 6ac33eb6
-		return err
-	}
-	return nil
-}
-
-<<<<<<< HEAD
+		return fmt.Errorf("Impossible to push a \"root\" repository. Please rename your repository in <user>/<repo> (ex: %s/%s)", out.Username, name)
+	}
+
+	v := url.Values{}
+	v.Set("registry", *registry)
+
+	if err := hijack("POST", "/images"+name+"/push?"+v.Encode(), false); err != nil {
+		return err
+	}
+	return nil
+}
+
 func CmdPull(args ...string) error {
 	cmd := Subcmd("pull", "NAME", "Pull an image or a repository from the registry")
-=======
-func (srv *Server) CmdPull(stdin io.ReadCloser, stdout io.Writer, args ...string) error {
-	cmd := rcli.Subcmd(stdout, "pull", "NAME", "Pull an image or a repository from the registry")
 	tag := cmd.String("t", "", "Download tagged image in repository")
 	registry := cmd.String("registry", "", "Registry to download from. Necessary if image is pulled by ID")
->>>>>>> 6ac33eb6
 	if err := cmd.Parse(args); err != nil {
 		return nil
 	}
@@ -748,27 +670,20 @@
 		cmd.Usage()
 		return nil
 	}
-	v := url.Values{}
-	v.Set("fromImage", cmd.Arg(0))
-
-<<<<<<< HEAD
-	if err := hijack("POST", "/images?"+v.Encode(), false); err != nil {
-=======
+
+	remote := cmd.Arg(0)
 	if strings.Contains(remote, ":") {
 		remoteParts := strings.Split(remote, ":")
 		tag = &remoteParts[1]
 		remote = remoteParts[0]
 	}
 
-	// FIXME: CmdPull should be a wrapper around Runtime.Pull()
-	if *registry != "" {
-		if err := srv.runtime.graph.PullImage(stdout, remote, *registry, nil); err != nil {
-			return err
-		}
-		return nil
-	}
-	if err := srv.runtime.graph.PullRepository(stdout, remote, *tag, srv.runtime.repositories, srv.runtime.authConfig); err != nil {
->>>>>>> 6ac33eb6
+	v := url.Values{}
+	v.Set("fromImage", remote)
+	v.Set("tag", *tag)
+	v.Set("registry", *registry)
+
+	if err := hijack("POST", "/images?"+v.Encode(), false); err != nil {
 		return err
 	}
 
@@ -778,8 +693,8 @@
 func CmdImages(args ...string) error {
 	cmd := Subcmd("images", "[OPTIONS] [NAME]", "List images")
 	quiet := cmd.Bool("q", false, "only show numeric IDs")
-<<<<<<< HEAD
 	all := cmd.Bool("a", false, "show all images")
+	flViz := cmd.Bool("viz", false, "output graph in graphviz format")
 
 	if err := cmd.Parse(args); err != nil {
 		return nil
@@ -788,165 +703,50 @@
 		cmd.Usage()
 		return nil
 	}
-	v := url.Values{}
-	if cmd.NArg() == 1 {
-		v.Set("filter", cmd.Arg(0))
-	}
-	if *quiet {
-		v.Set("quiet", "1")
-	}
-	if *all {
-		v.Set("all", "1")
-	}
-
-	body, _, err := call("GET", "/images?"+v.Encode(), nil)
-	if err != nil {
-		return err
-	}
-
-	var outs []ApiImages
-	err = json.Unmarshal(body, &outs)
-	if err != nil {
-		return err
-	}
-	w := tabwriter.NewWriter(os.Stdout, 20, 1, 3, ' ', 0)
-	if !*quiet {
-		fmt.Fprintln(w, "REPOSITORY\tTAG\tID\tCREATED")
-	}
-
-	for _, out := range outs {
-		if !*quiet {
-			fmt.Fprintf(w, "%s\t%s\t%s\t%s ago\n", out.Repository, out.Tag, out.Id, HumanDuration(time.Now().Sub(time.Unix(out.Created, 0))))
-		} else {
-			fmt.Fprintln(w, out.Id)
-		}
-	}
-
-	if !*quiet {
-		w.Flush()
-=======
-	flAll := cmd.Bool("a", false, "show all images")
-	flViz := cmd.Bool("viz", false, "output graph in graphviz format")
-	if err := cmd.Parse(args); err != nil {
-		return nil
-	}
 
 	if *flViz {
-		images, _ := srv.runtime.graph.All()
-		if images == nil {
-			return nil
-		}
-
-		fmt.Fprintf(stdout, "digraph docker {\n")
-
-		var parentImage *Image
-		var err error
-		for _, image := range images {
-			parentImage, err = image.GetParent()
-			if err != nil {
-				fmt.Errorf("Error while getting parent image: %v", err)
-				return nil
-			}
-			if parentImage != nil {
-				fmt.Fprintf(stdout, "  \"%s\" -> \"%s\"\n", parentImage.ShortId(), image.ShortId())
-			} else {
-				fmt.Fprintf(stdout, "  base -> \"%s\" [style=invis]\n", image.ShortId())
-			}
-		}
-
-		reporefs := make(map[string][]string)
-
-		for name, repository := range srv.runtime.repositories.Repositories {
-			for tag, id := range repository {
-				reporefs[TruncateId(id)] = append(reporefs[TruncateId(id)], fmt.Sprintf("%s:%s", name, tag))
-			}
-		}
-
-		for id, repos := range reporefs {
-			fmt.Fprintf(stdout, "  \"%s\" [label=\"%s\\n%s\",shape=box,fillcolor=\"paleturquoise\",style=\"filled,rounded\"];\n", id, id, strings.Join(repos, "\\n"))
-		}
-
-		fmt.Fprintf(stdout, "  base [style=invisible]\n")
-		fmt.Fprintf(stdout, "}\n")
+		if err := hijack("GET", "/images?viz=1", false); err != nil {
+			return err
+		}
 	} else {
-		if cmd.NArg() > 1 {
-			cmd.Usage()
-			return nil
-		}
-		var nameFilter string
+		v := url.Values{}
 		if cmd.NArg() == 1 {
-			nameFilter = cmd.Arg(0)
-		}
-		w := tabwriter.NewWriter(stdout, 20, 1, 3, ' ', 0)
+			v.Set("filter", cmd.Arg(0))
+		}
+		if *quiet {
+			v.Set("quiet", "1")
+		}
+		if *all {
+			v.Set("all", "1")
+		}
+
+		body, _, err := call("GET", "/images?"+v.Encode(), nil)
+		if err != nil {
+			return err
+		}
+
+		var outs []ApiImages
+		err = json.Unmarshal(body, &outs)
+		if err != nil {
+			return err
+		}
+
+		w := tabwriter.NewWriter(os.Stdout, 20, 1, 3, ' ', 0)
 		if !*quiet {
 			fmt.Fprintln(w, "REPOSITORY\tTAG\tID\tCREATED")
 		}
-		var allImages map[string]*Image
-		var err error
-		if *flAll {
-			allImages, err = srv.runtime.graph.Map()
-		} else {
-			allImages, err = srv.runtime.graph.Heads()
-		}
-		if err != nil {
-			return err
-		}
-		for name, repository := range srv.runtime.repositories.Repositories {
-			if nameFilter != "" && name != nameFilter {
-				continue
+
+		for _, out := range outs {
+			if !*quiet {
+				fmt.Fprintf(w, "%s\t%s\t%s\t%s ago\n", out.Repository, out.Tag, out.Id, HumanDuration(time.Now().Sub(time.Unix(out.Created, 0))))
+			} else {
+				fmt.Fprintln(w, out.Id)
 			}
-			for tag, id := range repository {
-				image, err := srv.runtime.graph.Get(id)
-				if err != nil {
-					log.Printf("Warning: couldn't load %s from %s/%s: %s", id, name, tag, err)
-					continue
-				}
-				delete(allImages, id)
-				if !*quiet {
-					for idx, field := range []string{
-						/* REPOSITORY */ name,
-						/* TAG */ tag,
-						/* ID */ TruncateId(id),
-						/* CREATED */ HumanDuration(time.Now().Sub(image.Created)) + " ago",
-					} {
-						if idx == 0 {
-							w.Write([]byte(field))
-						} else {
-							w.Write([]byte("\t" + field))
-						}
-					}
-					w.Write([]byte{'\n'})
-				} else {
-					stdout.Write([]byte(image.ShortId() + "\n"))
-				}
-			}
-		}
-		// Display images which aren't part of a
-		if nameFilter == "" {
-			for id, image := range allImages {
-				if !*quiet {
-					for idx, field := range []string{
-						/* REPOSITORY */ "<none>",
-						/* TAG */ "<none>",
-						/* ID */ TruncateId(id),
-						/* CREATED */ HumanDuration(time.Now().Sub(image.Created)) + " ago",
-					} {
-						if idx == 0 {
-							w.Write([]byte(field))
-						} else {
-							w.Write([]byte("\t" + field))
-						}
-					}
-					w.Write([]byte{'\n'})
-				} else {
-					stdout.Write([]byte(image.ShortId() + "\n"))
-				}
-			}
-		}
+		}
+
 		if !*quiet {
 			w.Flush()
 		}
->>>>>>> 6ac33eb6
 	}
 	return nil
 }
@@ -1035,8 +835,6 @@
 			return err
 		}
 	}
-
-<<<<<<< HEAD
 	body, _, err := call("POST", "/commit?"+v.Encode(), config)
 	if err != nil {
 		return err
@@ -1044,14 +842,6 @@
 
 	var out ApiId
 	err = json.Unmarshal(body, &out)
-=======
-	container := srv.runtime.Get(containerName)
-	if container == nil {
-		return fmt.Errorf("No such container: %s", containerName)
-	}
-
-	img, err := NewBuilder(srv.runtime).Commit(container, repository, tag, *flComment, *flAuthor, config)
->>>>>>> 6ac33eb6
 	if err != nil {
 		return err
 	}
@@ -1244,7 +1034,7 @@
 }
 
 func CmdRun(args ...string) error {
-	config, cmd, err := ParseRun(args)
+	config, cmd, err := ParseRun(args, nil)
 	if err != nil {
 		return err
 	}
@@ -1257,7 +1047,6 @@
 		return nil
 	}
 
-<<<<<<< HEAD
 	//create the container
 	body, statusCode, err := call("POST", "/containers", *config)
 
@@ -1271,27 +1060,9 @@
 		}
 		body, _, err = call("POST", "/containers", *config)
 		if err != nil {
-=======
-	b := NewBuilder(srv.runtime)
-
-	// Create new container
-	container, err := b.Create(config)
-	if err != nil {
-		// If container not found, try to pull it
-		if srv.runtime.graph.IsNotExist(err) {
-			fmt.Fprintf(stdout, "Image %s not found, trying to pull it from registry.\r\n", config.Image)
-			if err = srv.CmdPull(stdin, stdout, config.Image); err != nil {
-				return err
-			}
-			if container, err = b.Create(config); err != nil {
-				return err
-			}
-		} else {
->>>>>>> 6ac33eb6
 			return err
 		}
 		return nil
-
 	}
 	if err != nil {
 		return err
@@ -1389,6 +1160,7 @@
 	if err != nil {
 		return err
 	}
+	req.Header.Set("Content-Type", "plain/text")
 	dial, err := net.Dial("tcp", "0.0.0.0:4243")
 	if err != nil {
 		return err
