package distribution

import (
	"encoding/json"
	"errors"
	"fmt"
	"io"
	"io/ioutil"
	"net/url"
	"os"
	"runtime"

	"github.com/Sirupsen/logrus"
	"github.com/docker/distribution"
	"github.com/docker/distribution/manifest/manifestlist"
	"github.com/docker/distribution/manifest/schema1"
	"github.com/docker/distribution/manifest/schema2"
	"github.com/docker/distribution/registry/api/errcode"
	"github.com/docker/distribution/registry/client/auth"
	"github.com/docker/distribution/registry/client/transport"
	"github.com/docker/docker/distribution/metadata"
	"github.com/docker/docker/distribution/xfer"
	"github.com/docker/docker/image"
	"github.com/docker/docker/image/v1"
	"github.com/docker/docker/layer"
	"github.com/docker/docker/pkg/ioutils"
	"github.com/docker/docker/pkg/progress"
	"github.com/docker/docker/pkg/stringid"
	"github.com/docker/docker/reference"
	"github.com/docker/docker/registry"
	"github.com/opencontainers/go-digest"
	"golang.org/x/net/context"
)

var (
	errRootFSMismatch = errors.New("layers from manifest don't match image configuration")
	errRootFSInvalid  = errors.New("invalid rootfs in image configuration")
)

// ImageConfigPullError is an error pulling the image config blob
// (only applies to schema2).
type ImageConfigPullError struct {
	Err error
}

// Error returns the error string for ImageConfigPullError.
func (e ImageConfigPullError) Error() string {
	return "error pulling image configuration: " + e.Err.Error()
}

type v2Puller struct {
	V2MetadataService metadata.V2MetadataService
	endpoint          registry.APIEndpoint
	config            *ImagePullConfig
	repoInfo          *registry.RepositoryInfo
	repo              distribution.Repository
	// confirmedV2 is set to true if we confirm we're talking to a v2
	// registry. This is used to limit fallbacks to the v1 protocol.
	confirmedV2 bool
}

func (p *v2Puller) Pull(ctx context.Context, ref reference.Named) (err error) {
	// TODO(tiborvass): was ReceiveTimeout
	p.repo, p.confirmedV2, err = NewV2Repository(ctx, p.repoInfo, p.endpoint, p.config.MetaHeaders, p.config.AuthConfig, "pull")
	if err != nil {
		logrus.Warnf("Error getting v2 registry: %v", err)
		return err
	}

	if err = p.pullV2Repository(ctx, ref); err != nil {
		if _, ok := err.(fallbackError); ok {
			return err
		}
		if continueOnError(err) {
			logrus.Errorf("Error trying v2 registry: %v", err)
			return fallbackError{
				err:         err,
				confirmedV2: p.confirmedV2,
				transportOK: true,
			}
		}
	}
	return err
}

func (p *v2Puller) pullV2Repository(ctx context.Context, ref reference.Named) (err error) {
	var layersDownloaded bool
	if !reference.IsNameOnly(ref) {
		layersDownloaded, err = p.pullV2Tag(ctx, ref)
		if err != nil {
			return err
		}
	} else {
		tags, err := p.repo.Tags(ctx).All(ctx)
		if err != nil {
			// If this repository doesn't exist on V2, we should
			// permit a fallback to V1.
			return allowV1Fallback(err)
		}

		// The v2 registry knows about this repository, so we will not
		// allow fallback to the v1 protocol even if we encounter an
		// error later on.
		p.confirmedV2 = true

		for _, tag := range tags {
			tagRef, err := reference.WithTag(ref, tag)
			if err != nil {
				return err
			}
			pulledNew, err := p.pullV2Tag(ctx, tagRef)
			if err != nil {
				// Since this is the pull-all-tags case, don't
				// allow an error pulling a particular tag to
				// make the whole pull fall back to v1.
				if fallbackErr, ok := err.(fallbackError); ok {
					return fallbackErr.err
				}
				return err
			}
			// pulledNew is true if either new layers were downloaded OR if existing images were newly tagged
			// TODO(tiborvass): should we change the name of `layersDownload`? What about message in WriteStatus?
			layersDownloaded = layersDownloaded || pulledNew
		}
	}

	writeStatus(ref.String(), p.config.ProgressOutput, layersDownloaded)

	return nil
}

type v2LayerDescriptor struct {
	digest            digest.Digest
	repoInfo          *registry.RepositoryInfo
	repo              distribution.Repository
	V2MetadataService metadata.V2MetadataService
	tmpFile           *os.File
	verifier          digest.Verifier
	src               distribution.Descriptor
}

func (ld *v2LayerDescriptor) Key() string {
	return "v2:" + ld.digest.String()
}

func (ld *v2LayerDescriptor) ID() string {
	return stringid.TruncateID(ld.digest.String())
}

func (ld *v2LayerDescriptor) DiffID() (layer.DiffID, error) {
	return ld.V2MetadataService.GetDiffID(ld.digest)
}

func (ld *v2LayerDescriptor) Download(ctx context.Context, progressOutput progress.Output) (io.ReadCloser, int64, error) {
	logrus.Debugf("pulling blob %q", ld.digest)

	var (
		err    error
		offset int64
	)

	if ld.tmpFile == nil {
		ld.tmpFile, err = createDownloadFile()
		if err != nil {
			return nil, 0, xfer.DoNotRetry{Err: err}
		}
	} else {
		offset, err = ld.tmpFile.Seek(0, os.SEEK_END)
		if err != nil {
			logrus.Debugf("error seeking to end of download file: %v", err)
			offset = 0

			ld.tmpFile.Close()
			if err := os.Remove(ld.tmpFile.Name()); err != nil {
				logrus.Errorf("Failed to remove temp file: %s", ld.tmpFile.Name())
			}
			ld.tmpFile, err = createDownloadFile()
			if err != nil {
				return nil, 0, xfer.DoNotRetry{Err: err}
			}
		} else if offset != 0 {
			logrus.Debugf("attempting to resume download of %q from %d bytes", ld.digest, offset)
		}
	}

	tmpFile := ld.tmpFile

	layerDownload, err := ld.open(ctx)
	if err != nil {
		logrus.Errorf("Error initiating layer download: %v", err)
		return nil, 0, retryOnError(err)
	}

	if offset != 0 {
		_, err := layerDownload.Seek(offset, os.SEEK_SET)
		if err != nil {
			if err := ld.truncateDownloadFile(); err != nil {
				return nil, 0, xfer.DoNotRetry{Err: err}
			}
			return nil, 0, err
		}
	}
	size, err := layerDownload.Seek(0, os.SEEK_END)
	if err != nil {
		// Seek failed, perhaps because there was no Content-Length
		// header. This shouldn't fail the download, because we can
		// still continue without a progress bar.
		size = 0
	} else {
		if size != 0 && offset > size {
			logrus.Debug("Partial download is larger than full blob. Starting over")
			offset = 0
			if err := ld.truncateDownloadFile(); err != nil {
				return nil, 0, xfer.DoNotRetry{Err: err}
			}
		}

		// Restore the seek offset either at the beginning of the
		// stream, or just after the last byte we have from previous
		// attempts.
		_, err = layerDownload.Seek(offset, os.SEEK_SET)
		if err != nil {
			return nil, 0, err
		}
	}

	reader := progress.NewProgressReader(ioutils.NewCancelReadCloser(ctx, layerDownload), progressOutput, size-offset, ld.ID(), "Downloading")
	defer reader.Close()

	if ld.verifier == nil {
		ld.verifier = ld.digest.Verifier()
	}

	_, err = io.Copy(tmpFile, io.TeeReader(reader, ld.verifier))
	if err != nil {
		if err == transport.ErrWrongCodeForByteRange {
			if err := ld.truncateDownloadFile(); err != nil {
				return nil, 0, xfer.DoNotRetry{Err: err}
			}
			return nil, 0, err
		}
		return nil, 0, retryOnError(err)
	}

	progress.Update(progressOutput, ld.ID(), "Verifying Checksum")

	if !ld.verifier.Verified() {
		err = fmt.Errorf("filesystem layer verification failed for digest %s", ld.digest)
		logrus.Error(err)

		// Allow a retry if this digest verification error happened
		// after a resumed download.
		if offset != 0 {
			if err := ld.truncateDownloadFile(); err != nil {
				return nil, 0, xfer.DoNotRetry{Err: err}
			}

			return nil, 0, err
		}
		return nil, 0, xfer.DoNotRetry{Err: err}
	}

	progress.Update(progressOutput, ld.ID(), "Download complete")

	logrus.Debugf("Downloaded %s to tempfile %s", ld.ID(), tmpFile.Name())

	_, err = tmpFile.Seek(0, os.SEEK_SET)
	if err != nil {
		tmpFile.Close()
		if err := os.Remove(tmpFile.Name()); err != nil {
			logrus.Errorf("Failed to remove temp file: %s", tmpFile.Name())
		}
		ld.tmpFile = nil
		ld.verifier = nil
		return nil, 0, xfer.DoNotRetry{Err: err}
	}

	// hand off the temporary file to the download manager, so it will only
	// be closed once
	ld.tmpFile = nil

	return ioutils.NewReadCloserWrapper(tmpFile, func() error {
		tmpFile.Close()
		err := os.RemoveAll(tmpFile.Name())
		if err != nil {
			logrus.Errorf("Failed to remove temp file: %s", tmpFile.Name())
		}
		return err
	}), size, nil
}

func (ld *v2LayerDescriptor) Close() {
	if ld.tmpFile != nil {
		ld.tmpFile.Close()
		if err := os.RemoveAll(ld.tmpFile.Name()); err != nil {
			logrus.Errorf("Failed to remove temp file: %s", ld.tmpFile.Name())
		}
	}
}

func (ld *v2LayerDescriptor) truncateDownloadFile() error {
	// Need a new hash context since we will be redoing the download
	ld.verifier = nil

	if _, err := ld.tmpFile.Seek(0, os.SEEK_SET); err != nil {
		logrus.Errorf("error seeking to beginning of download file: %v", err)
		return err
	}

	if err := ld.tmpFile.Truncate(0); err != nil {
		logrus.Errorf("error truncating download file: %v", err)
		return err
	}

	return nil
}

func (ld *v2LayerDescriptor) Registered(diffID layer.DiffID) {
	// Cache mapping from this layer's DiffID to the blobsum
	ld.V2MetadataService.Add(diffID, metadata.V2Metadata{Digest: ld.digest, SourceRepository: ld.repoInfo.FullName()})
}

func (p *v2Puller) pullV2Tag(ctx context.Context, ref reference.Named) (tagUpdated bool, err error) {
	manSvc, err := p.repo.Manifests(ctx)
	if err != nil {
		return false, err
	}

	var (
		manifest    distribution.Manifest
		tagOrDigest string // Used for logging/progress only
	)
	if tagged, isTagged := ref.(reference.NamedTagged); isTagged {
		manifest, err = manSvc.Get(ctx, "", distribution.WithTag(tagged.Tag()))
		if err != nil {
			return false, allowV1Fallback(err)
		}
		tagOrDigest = tagged.Tag()
	} else if digested, isDigested := ref.(reference.Canonical); isDigested {
		manifest, err = manSvc.Get(ctx, digested.Digest())
		if err != nil {
			return false, err
		}
		tagOrDigest = digested.Digest().String()
	} else {
		return false, fmt.Errorf("internal error: reference has neither a tag nor a digest: %s", ref.String())
	}

	if manifest == nil {
		return false, fmt.Errorf("image manifest does not exist for tag or digest %q", tagOrDigest)
	}

	if m, ok := manifest.(*schema2.DeserializedManifest); ok {
		var allowedMediatype bool
		for _, t := range p.config.Schema2Types {
			if m.Manifest.Config.MediaType == t {
				allowedMediatype = true
				break
			}
		}
		if !allowedMediatype {
			configClass := mediaTypeClasses[m.Manifest.Config.MediaType]
			if configClass == "" {
				configClass = "unknown"
			}
			return false, fmt.Errorf("target is %s", configClass)
		}
	}

	// If manSvc.Get succeeded, we can be confident that the registry on
	// the other side speaks the v2 protocol.
	p.confirmedV2 = true

	logrus.Debugf("Pulling ref from V2 registry: %s", ref.String())
	progress.Message(p.config.ProgressOutput, tagOrDigest, "Pulling from "+p.repo.Named().Name())

	var (
		id             digest.Digest
		manifestDigest digest.Digest
	)

	switch v := manifest.(type) {
	case *schema1.SignedManifest:
		if p.config.RequireSchema2 {
			return false, fmt.Errorf("invalid manifest: not schema2")
		}
		id, manifestDigest, err = p.pullSchema1(ctx, ref, v)
		if err != nil {
			return false, err
		}
	case *schema2.DeserializedManifest:
		id, manifestDigest, err = p.pullSchema2(ctx, ref, v)
		if err != nil {
			return false, err
		}
	case *manifestlist.DeserializedManifestList:
		id, manifestDigest, err = p.pullManifestList(ctx, ref, v)
		if err != nil {
			return false, err
		}
	default:
		return false, errors.New("unsupported manifest format")
	}

	progress.Message(p.config.ProgressOutput, "", "Digest: "+manifestDigest.String())

	if p.config.ReferenceStore != nil {
		oldTagID, err := p.config.ReferenceStore.Get(ref)
		if err == nil {
			if oldTagID == id {
				return false, addDigestReference(p.config.ReferenceStore, ref, manifestDigest, id)
			}
		} else if err != reference.ErrDoesNotExist {
			return false, err
		}

		if canonical, ok := ref.(reference.Canonical); ok {
			if err = p.config.ReferenceStore.AddDigest(canonical, id, true); err != nil {
				return false, err
			}
		} else {
			if err = addDigestReference(p.config.ReferenceStore, ref, manifestDigest, id); err != nil {
				return false, err
			}
			if err = p.config.ReferenceStore.AddTag(ref, id, true); err != nil {
				return false, err
			}
		}
	}
	return true, nil
}

func (p *v2Puller) pullSchema1(ctx context.Context, ref reference.Named, unverifiedManifest *schema1.SignedManifest) (id digest.Digest, manifestDigest digest.Digest, err error) {
	var verifiedManifest *schema1.Manifest
	verifiedManifest, err = verifySchema1Manifest(unverifiedManifest, ref)
	if err != nil {
		return "", "", err
	}

	rootFS := image.NewRootFS()

	// remove duplicate layers and check parent chain validity
	err = fixManifestLayers(verifiedManifest)
	if err != nil {
		return "", "", err
	}

	var descriptors []xfer.DownloadDescriptor

	// Image history converted to the new format
	var history []image.History

	// Note that the order of this loop is in the direction of bottom-most
	// to top-most, so that the downloads slice gets ordered correctly.
	for i := len(verifiedManifest.FSLayers) - 1; i >= 0; i-- {
		blobSum := verifiedManifest.FSLayers[i].BlobSum

		var throwAway struct {
			ThrowAway bool `json:"throwaway,omitempty"`
		}
		if err := json.Unmarshal([]byte(verifiedManifest.History[i].V1Compatibility), &throwAway); err != nil {
			return "", "", err
		}

		h, err := v1.HistoryFromConfig([]byte(verifiedManifest.History[i].V1Compatibility), throwAway.ThrowAway)
		if err != nil {
			return "", "", err
		}
		history = append(history, h)

		if throwAway.ThrowAway {
			continue
		}

		layerDescriptor := &v2LayerDescriptor{
			digest:            blobSum,
			repoInfo:          p.repoInfo,
			repo:              p.repo,
			V2MetadataService: p.V2MetadataService,
		}

		descriptors = append(descriptors, layerDescriptor)
	}

	resultRootFS, release, err := p.config.DownloadManager.Download(ctx, *rootFS, descriptors, p.config.ProgressOutput)
	if err != nil {
		return "", "", err
	}
	defer release()

	config, err := v1.MakeConfigFromV1Config([]byte(verifiedManifest.History[0].V1Compatibility), &resultRootFS, history)
	if err != nil {
		return "", "", err
	}

	imageID, err := p.config.ImageStore.Put(config)
	if err != nil {
		return "", "", err
	}

	manifestDigest = digest.FromBytes(unverifiedManifest.Canonical)

	return imageID, manifestDigest, nil
}

func (p *v2Puller) pullSchema2(ctx context.Context, ref reference.Named, mfst *schema2.DeserializedManifest) (id digest.Digest, manifestDigest digest.Digest, err error) {
	manifestDigest, err = schema2ManifestDigest(ref, mfst)
	if err != nil {
		return "", "", err
	}

	target := mfst.Target()
	if _, err := p.config.ImageStore.Get(target.Digest); err == nil {
		// If the image already exists locally, no need to pull
		// anything.
		return target.Digest, manifestDigest, nil
	}

	configChan := make(chan []byte, 1)
	errChan := make(chan error, 1)
	var cancel func()
	ctx, cancel = context.WithCancel(ctx)

	// Pull the image config
	go func() {
		configJSON, err := p.pullSchema2Config(ctx, target.Digest)
		if err != nil {
			errChan <- ImageConfigPullError{Err: err}
			cancel()
			return
		}
		configChan <- configJSON
	}()

	var (
		configJSON       []byte        // raw serialized image config
		downloadedRootFS *image.RootFS // rootFS from registered layers
		configRootFS     *image.RootFS // rootFS from configuration
	)

	// Linux images are supported on Windows through the use of a Linux Utility VM
	osType := runtime.GOOS
	if runtime.GOOS == "windows" {
		configJSON, configRootFS, err = receiveConfig(p.config.ImageStore, configChan, errChan)
		if err != nil {
			return "", "", err
		}

		if configRootFS == nil {
			return "", "", errRootFSInvalid
		}
<<<<<<< HEAD

		if unmarshalledConfig.OS == "linux" {
			logrus.Debugf("pulling a %s image on windows", unmarshalledConfig.OS)
			osType = unmarshalledConfig.OS
		}
	}

	var descriptors []xfer.DownloadDescriptor
	// Note that the order of this loop is in the direction of bottom-most
	// to top-most, so that the downloads slice gets ordered correctly.
	for _, d := range mfst.Layers {
		layerDescriptor := &v2LayerDescriptor{
			digest:            d.Digest,
			repo:              p.repo,
			repoInfo:          p.repoInfo,
			V2MetadataService: p.V2MetadataService,
			src:               d,
		}
		layerDescriptor.src.OS = osType
		descriptors = append(descriptors, layerDescriptor)
	}

	downloadRootFS = *image.NewRootFS()
	rootFS, release, err := p.config.DownloadManager.Download(ctx, downloadRootFS, descriptors, p.config.ProgressOutput)
	if err != nil {
		if configJSON != nil {
			// Already received the config
			return "", "", err
		}
		select {
		case err = <-errChan:
			return "", "", err
		default:
			cancel()
=======
	}

	if p.config.DownloadManager != nil {
		downloadRootFS := *image.NewRootFS()
		rootFS, release, err := p.config.DownloadManager.Download(ctx, downloadRootFS, descriptors, p.config.ProgressOutput)
		if err != nil {
			if configJSON != nil {
				// Already received the config
				return "", "", err
			}
>>>>>>> 5706d820
			select {
			case err = <-errChan:
				return "", "", err
			default:
				cancel()
				select {
				case <-configChan:
				case <-errChan:
				}
				return "", "", err
			}
		}
		if release != nil {
			defer release()
		}

		downloadedRootFS = &rootFS
	}

	if configJSON == nil {
		configJSON, configRootFS, err = receiveConfig(p.config.ImageStore, configChan, errChan)
		if err != nil {
			return "", "", err
		}

		if configRootFS == nil {
			return "", "", errRootFSInvalid
		}
	}

	if downloadedRootFS != nil {
		// The DiffIDs returned in rootFS MUST match those in the config.
		// Otherwise the image config could be referencing layers that aren't
		// included in the manifest.
		if len(downloadedRootFS.DiffIDs) != len(configRootFS.DiffIDs) {
			return "", "", errRootFSMismatch
		}

		for i := range downloadedRootFS.DiffIDs {
			if downloadedRootFS.DiffIDs[i] != configRootFS.DiffIDs[i] {
				return "", "", errRootFSMismatch
			}
		}
	}

	imageID, err := p.config.ImageStore.Put(configJSON)
	if err != nil {
		return "", "", err
	}

	return imageID, manifestDigest, nil
}

func receiveConfig(s ImageConfigStore, configChan <-chan []byte, errChan <-chan error) ([]byte, *image.RootFS, error) {
	select {
	case configJSON := <-configChan:
		rootfs, err := s.RootFSFromConfig(configJSON)
		if err != nil {
			return nil, nil, err
		}
		return configJSON, rootfs, nil
	case err := <-errChan:
		return nil, nil, err
		// Don't need a case for ctx.Done in the select because cancellation
		// will trigger an error in p.pullSchema2ImageConfig.
	}
}

// pullManifestList handles "manifest lists" which point to various
// platform-specific manifests.
func (p *v2Puller) pullManifestList(ctx context.Context, ref reference.Named, mfstList *manifestlist.DeserializedManifestList) (id digest.Digest, manifestListDigest digest.Digest, err error) {
	manifestListDigest, err = schema2ManifestDigest(ref, mfstList)
	if err != nil {
		return "", "", err
	}

	var manifestDigest digest.Digest
	for _, manifestDescriptor := range mfstList.Manifests {
		// TODO(aaronl): The manifest list spec supports optional
		// "features" and "variant" fields. These are not yet used.
		// Once they are, their values should be interpreted here.
		if manifestDescriptor.Platform.Architecture == runtime.GOARCH && manifestDescriptor.Platform.OS == runtime.GOOS {
			manifestDigest = manifestDescriptor.Digest
			break
		}
	}

	if manifestDigest == "" {
		return "", "", errors.New("no supported platform found in manifest list")
	}

	manSvc, err := p.repo.Manifests(ctx)
	if err != nil {
		return "", "", err
	}

	manifest, err := manSvc.Get(ctx, manifestDigest)
	if err != nil {
		return "", "", err
	}

	manifestRef, err := reference.WithDigest(reference.TrimNamed(ref), manifestDigest)
	if err != nil {
		return "", "", err
	}

	switch v := manifest.(type) {
	case *schema1.SignedManifest:
		id, _, err = p.pullSchema1(ctx, manifestRef, v)
		if err != nil {
			return "", "", err
		}
	case *schema2.DeserializedManifest:
		id, _, err = p.pullSchema2(ctx, manifestRef, v)
		if err != nil {
			return "", "", err
		}
	default:
		return "", "", errors.New("unsupported manifest format")
	}

	return id, manifestListDigest, err
}

func (p *v2Puller) pullSchema2Config(ctx context.Context, dgst digest.Digest) (configJSON []byte, err error) {
	blobs := p.repo.Blobs(ctx)
	configJSON, err = blobs.Get(ctx, dgst)
	if err != nil {
		return nil, err
	}

	// Verify image config digest
	verifier := dgst.Verifier()
	if _, err := verifier.Write(configJSON); err != nil {
		return nil, err
	}
	if !verifier.Verified() {
		err := fmt.Errorf("image config verification failed for digest %s", dgst)
		logrus.Error(err)
		return nil, err
	}

	return configJSON, nil
}

// schema2ManifestDigest computes the manifest digest, and, if pulling by
// digest, ensures that it matches the requested digest.
func schema2ManifestDigest(ref reference.Named, mfst distribution.Manifest) (digest.Digest, error) {
	_, canonical, err := mfst.Payload()
	if err != nil {
		return "", err
	}

	// If pull by digest, then verify the manifest digest.
	if digested, isDigested := ref.(reference.Canonical); isDigested {
		verifier := digested.Digest().Verifier()
		if _, err := verifier.Write(canonical); err != nil {
			return "", err
		}
		if !verifier.Verified() {
			err := fmt.Errorf("manifest verification failed for digest %s", digested.Digest())
			logrus.Error(err)
			return "", err
		}
		return digested.Digest(), nil
	}

	return digest.FromBytes(canonical), nil
}

// allowV1Fallback checks if the error is a possible reason to fallback to v1
// (even if confirmedV2 has been set already), and if so, wraps the error in
// a fallbackError with confirmedV2 set to false. Otherwise, it returns the
// error unmodified.
func allowV1Fallback(err error) error {
	switch v := err.(type) {
	case errcode.Errors:
		if len(v) != 0 {
			if v0, ok := v[0].(errcode.Error); ok && shouldV2Fallback(v0) {
				return fallbackError{
					err:         err,
					confirmedV2: false,
					transportOK: true,
				}
			}
		}
	case errcode.Error:
		if shouldV2Fallback(v) {
			return fallbackError{
				err:         err,
				confirmedV2: false,
				transportOK: true,
			}
		}
	case *url.Error:
		if v.Err == auth.ErrNoBasicAuthCredentials {
			return fallbackError{err: err, confirmedV2: false}
		}
	}

	return err
}

func verifySchema1Manifest(signedManifest *schema1.SignedManifest, ref reference.Named) (m *schema1.Manifest, err error) {
	// If pull by digest, then verify the manifest digest. NOTE: It is
	// important to do this first, before any other content validation. If the
	// digest cannot be verified, don't even bother with those other things.
	if digested, isCanonical := ref.(reference.Canonical); isCanonical {
		verifier := digested.Digest().Verifier()
		if _, err := verifier.Write(signedManifest.Canonical); err != nil {
			return nil, err
		}
		if !verifier.Verified() {
			err := fmt.Errorf("image verification failed for digest %s", digested.Digest())
			logrus.Error(err)
			return nil, err
		}
	}
	m = &signedManifest.Manifest

	if m.SchemaVersion != 1 {
		return nil, fmt.Errorf("unsupported schema version %d for %q", m.SchemaVersion, ref.String())
	}
	if len(m.FSLayers) != len(m.History) {
		return nil, fmt.Errorf("length of history not equal to number of layers for %q", ref.String())
	}
	if len(m.FSLayers) == 0 {
		return nil, fmt.Errorf("no FSLayers in manifest for %q", ref.String())
	}
	return m, nil
}

// fixManifestLayers removes repeated layers from the manifest and checks the
// correctness of the parent chain.
func fixManifestLayers(m *schema1.Manifest) error {
	imgs := make([]*image.V1Image, len(m.FSLayers))
	for i := range m.FSLayers {
		img := &image.V1Image{}

		if err := json.Unmarshal([]byte(m.History[i].V1Compatibility), img); err != nil {
			return err
		}

		imgs[i] = img
		if err := v1.ValidateID(img.ID); err != nil {
			return err
		}
	}

	if imgs[len(imgs)-1].Parent != "" && runtime.GOOS != "windows" {
		// Windows base layer can point to a base layer parent that is not in manifest.
		return errors.New("invalid parent ID in the base layer of the image")
	}

	// check general duplicates to error instead of a deadlock
	idmap := make(map[string]struct{})

	var lastID string
	for _, img := range imgs {
		// skip IDs that appear after each other, we handle those later
		if _, exists := idmap[img.ID]; img.ID != lastID && exists {
			return fmt.Errorf("ID %+v appears multiple times in manifest", img.ID)
		}
		lastID = img.ID
		idmap[lastID] = struct{}{}
	}

	// backwards loop so that we keep the remaining indexes after removing items
	for i := len(imgs) - 2; i >= 0; i-- {
		if imgs[i].ID == imgs[i+1].ID { // repeated ID. remove and continue
			m.FSLayers = append(m.FSLayers[:i], m.FSLayers[i+1:]...)
			m.History = append(m.History[:i], m.History[i+1:]...)
		} else if imgs[i].Parent != imgs[i+1].ID {
			return fmt.Errorf("Invalid parent ID. Expected %v, got %v.", imgs[i+1].ID, imgs[i].Parent)
		}
	}

	return nil
}

func createDownloadFile() (*os.File, error) {
	return ioutil.TempFile("", "GetImageBlob")
}<|MERGE_RESOLUTION|>--- conflicted
+++ resolved
@@ -516,48 +516,8 @@
 		return target.Digest, manifestDigest, nil
 	}
 
-	configChan := make(chan []byte, 1)
-	errChan := make(chan error, 1)
-	var cancel func()
-	ctx, cancel = context.WithCancel(ctx)
-
-	// Pull the image config
-	go func() {
-		configJSON, err := p.pullSchema2Config(ctx, target.Digest)
-		if err != nil {
-			errChan <- ImageConfigPullError{Err: err}
-			cancel()
-			return
-		}
-		configChan <- configJSON
-	}()
-
-	var (
-		configJSON       []byte        // raw serialized image config
-		downloadedRootFS *image.RootFS // rootFS from registered layers
-		configRootFS     *image.RootFS // rootFS from configuration
-	)
-
-	// Linux images are supported on Windows through the use of a Linux Utility VM
-	osType := runtime.GOOS
-	if runtime.GOOS == "windows" {
-		configJSON, configRootFS, err = receiveConfig(p.config.ImageStore, configChan, errChan)
-		if err != nil {
-			return "", "", err
-		}
-
-		if configRootFS == nil {
-			return "", "", errRootFSInvalid
-		}
-<<<<<<< HEAD
-
-		if unmarshalledConfig.OS == "linux" {
-			logrus.Debugf("pulling a %s image on windows", unmarshalledConfig.OS)
-			osType = unmarshalledConfig.OS
-		}
-	}
-
 	var descriptors []xfer.DownloadDescriptor
+
 	// Note that the order of this loop is in the direction of bottom-most
 	// to top-most, so that the downloads slice gets ordered correctly.
 	for _, d := range mfst.Layers {
@@ -568,23 +528,49 @@
 			V2MetadataService: p.V2MetadataService,
 			src:               d,
 		}
-		layerDescriptor.src.OS = osType
+
 		descriptors = append(descriptors, layerDescriptor)
 	}
 
-	downloadRootFS = *image.NewRootFS()
-	rootFS, release, err := p.config.DownloadManager.Download(ctx, downloadRootFS, descriptors, p.config.ProgressOutput)
-	if err != nil {
-		if configJSON != nil {
-			// Already received the config
+	configChan := make(chan []byte, 1)
+	errChan := make(chan error, 1)
+	var cancel func()
+	ctx, cancel = context.WithCancel(ctx)
+
+	// Pull the image config
+	go func() {
+		configJSON, err := p.pullSchema2Config(ctx, target.Digest)
+		if err != nil {
+			errChan <- ImageConfigPullError{Err: err}
+			cancel()
+			return
+		}
+		configChan <- configJSON
+	}()
+
+	var (
+		configJSON       []byte        // raw serialized image config
+		downloadedRootFS *image.RootFS // rootFS from registered layers
+		configRootFS     *image.RootFS // rootFS from configuration
+	)
+
+	// https://github.com/docker/docker/issues/24766 - Err on the side of caution,
+	// explicitly blocking images intended for linux from the Windows daemon. On
+	// Windows, we do this before the attempt to download, effectively serialising
+	// the download slightly slowing it down. We have to do it this way, as
+	// chances are the download of layers itself would fail due to file names
+	// which aren't suitable for NTFS. At some point in the future, if a similar
+	// check to block Windows images being pulled on Linux is implemented, it
+	// may be necessary to perform the same type of serialisation.
+	if runtime.GOOS == "windows" {
+		configJSON, configRootFS, err = receiveConfig(p.config.ImageStore, configChan, errChan)
+		if err != nil {
 			return "", "", err
 		}
-		select {
-		case err = <-errChan:
-			return "", "", err
-		default:
-			cancel()
-=======
+
+		if configRootFS == nil {
+			return "", "", errRootFSInvalid
+		}
 	}
 
 	if p.config.DownloadManager != nil {
@@ -595,7 +581,6 @@
 				// Already received the config
 				return "", "", err
 			}
->>>>>>> 5706d820
 			select {
 			case err = <-errChan:
 				return "", "", err
